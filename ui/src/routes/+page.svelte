<script lang="ts">
	import GroupTab from '$lib/features/groups/components/GroupTab.svelte';
	import { groups } from '$lib/features/groups/store';
	import HostTab from '$lib/features/hosts/components/HostTab.svelte';
	import TopologyTab from '$lib/features/topology/components/TopologyTab.svelte';
	import { hosts } from '$lib/features/hosts/store';
	import SubnetTab from '$lib/features/subnets/components/SubnetTab.svelte';
	import { getSubnets } from '$lib/features/subnets/store';
	import Loading from '$lib/shared/components/feedback/Loading.svelte';
	import Toast from '$lib/shared/components/feedback/Toast.svelte';
	import Sidebar from '$lib/shared/components/layout/Sidebar.svelte';
	import { getMetadata } from '$lib/shared/stores/metadata';
	import { onDestroy, onMount } from 'svelte';
	import { getServices, services } from '$lib/features/services/store';
	import { watchStores } from '$lib/shared/utils/storeWatcher';
	import { getNetworks } from '$lib/features/networks/store';
	import { startDiscoverySSE } from '$lib/features/discovery/store';
	import DiscoveryTab from '$lib/features/daemons/components/DiscoveryTab.svelte';
	import NetworksTab from '$lib/features/networks/components/NetworksTab.svelte';
	import { isAuthenticated, isCheckingAuth } from '$lib/features/auth/store';

	let activeTab = 'hosts';
	let appInitialized = false;
<<<<<<< HEAD
	let sidebarCollapsed = false;
=======
	let dataLoadingStarted = false;
>>>>>>> f3d9627c

	// Valid tab names for validation
	const validTabs = ['discovery', 'networks', 'hosts', 'subnets', 'groups', 'topology'];

	// Function to get initial tab from URL hash
	function getInitialTab(): string {
		if (typeof window !== 'undefined') {
			const hash = window.location.hash.substring(1); // Remove the #
			return validTabs.includes(hash) ? hash : 'hosts';
		}
		return 'hosts';
	}

	function handleTabChange(tab: string) {
		if (validTabs.includes(tab)) {
			activeTab = tab;

			// Update URL hash without triggering page reload
			if (typeof window !== 'undefined') {
				window.location.hash = tab;
			}
		}
	}

	// Function to handle browser navigation (back/forward)
	function handleHashChange() {
		if (typeof window !== 'undefined') {
			const hash = window.location.hash.substring(1);
			if (validTabs.includes(hash) && hash !== activeTab) {
				activeTab = hash;
			}
		}
	}

	let storeWatcherUnsubs: (() => void)[] = [];

	// Load data only when authenticated
	async function loadData() {
		if (dataLoadingStarted) return;
		dataLoadingStarted = true;

		await getNetworks();

		// Load initial data
		storeWatcherUnsubs = [
			watchStores([hosts], () => {
				getServices();
			}),
			watchStores([hosts, services], () => {
				getSubnets();
			}),
			watchStores([groups], () => {
				getServices();
			})
		].flatMap((w) => w);

		startDiscoverySSE();

		await getMetadata().then(() => (appInitialized = true));
	}

	// Reactive effect: load data when authenticated
	// The layout handles checkAuth(), so we just wait for it to complete
	$: if ($isAuthenticated && !$isCheckingAuth && !dataLoadingStarted) {
		loadData();
	}

	onMount(() => {
		// Set initial tab from URL hash
		activeTab = getInitialTab();

		// Listen for hash changes (browser back/forward)
		if (typeof window !== 'undefined') {
			window.addEventListener('hashchange', handleHashChange);
		}
	});

	onDestroy(() => {
		storeWatcherUnsubs.forEach((unsub) => {
			unsub();
		});

		if (typeof window !== 'undefined') {
			window.removeEventListener('hashchange', handleHashChange);
		}
	});
</script>

{#if appInitialized}
	<div class="flex min-h-screen">
		<!-- Sidebar -->
		<div class="flex-shrink-0">
			<Sidebar {activeTab} onTabChange={handleTabChange} bind:collapsed={sidebarCollapsed} />
		</div>

		<!-- Main Content -->
		<main
			class="flex-1 overflow-auto transition-all duration-300"
			class:ml-16={sidebarCollapsed}
			class:ml-64={!sidebarCollapsed}
		>
			<div class="p-8">
				{#if activeTab === 'discovery'}
					<DiscoveryTab />
				{:else if activeTab === 'networks'}
					<NetworksTab />
				{:else if activeTab === 'hosts'}
					<HostTab />
				{:else if activeTab === 'subnets'}
					<SubnetTab />
				{:else if activeTab === 'groups'}
					<GroupTab />
				{:else if activeTab === 'topology'}
					<TopologyTab />
				{/if}
			</div>

			<Toast />
		</main>
	</div>
{:else}
	<!-- Data still loading -->
	<Loading />
{/if}<|MERGE_RESOLUTION|>--- conflicted
+++ resolved
@@ -21,11 +21,8 @@
 
 	let activeTab = 'hosts';
 	let appInitialized = false;
-<<<<<<< HEAD
 	let sidebarCollapsed = false;
-=======
 	let dataLoadingStarted = false;
->>>>>>> f3d9627c
 
 	// Valid tab names for validation
 	const validTabs = ['discovery', 'networks', 'hosts', 'subnets', 'groups', 'topology'];
