use crate::server::{
    services::{
        definitions::ServiceDefinitionRegistry,
        r#impl::{
            base::{
                DiscoverySessionServiceMatchParams, ServiceMatchBaselineParams,
                ServiceMatchServiceParams,
            },
            virtualization::ServiceVirtualization,
        },
    },
    shared::types::metadata::TypeMetadataProvider,
    subnets::r#impl::types::SubnetType,
};
use anyhow::{Error, anyhow};
use itertools::Itertools;
use mac_oui::Oui;
use serde::{Deserialize, Serialize};
use std::fmt::Display;
use std::{net::IpAddr, ops::Range};
use strum_macros::{Display, EnumDiscriminants, IntoStaticStr};

use crate::server::{
    hosts::r#impl::ports::{Port, PortBase},
    services::r#impl::endpoints::Endpoint,
};

#[derive(Debug, Clone, Hash, PartialEq, Eq)]
pub struct MatchResult {
    pub ports: Vec<Port>,
    pub endpoint: Option<Endpoint>,
    pub mac_vendor: Option<String>,
    pub details: MatchDetails,
}

#[derive(Debug, Clone, Hash, PartialEq, Eq, Serialize, Deserialize)]
pub struct MatchDetails {
    pub reason: MatchReason,
    pub confidence: MatchConfidence,
}

impl MatchDetails {
    pub fn new_certain(reason_str: &str) -> Self {
        Self {
            reason: MatchReason::Reason(reason_str.to_string()),
            confidence: MatchConfidence::Certain,
        }
    }

    pub fn reason_string(&self) -> String {
        match &self.reason {
            MatchReason::Container(string, _) => string.clone(),
            MatchReason::Reason(string) => string.clone(),
        }
    }
}

#[derive(Debug, Clone, Hash, PartialEq, Eq, Display, Serialize, Deserialize)]
#[serde(tag = "type", content = "data")]
#[serde(rename_all = "lowercase")]
pub enum MatchReason {
    Reason(String),
    #[serde(rename = "container")]
    Container(String, Vec<MatchReason>),
}

#[derive(Debug, Clone, Hash, Copy, PartialEq, Eq, PartialOrd, Ord, Serialize, Deserialize)]
pub enum MatchConfidence {
    NotApplicable = 0,
    Low = 1,
    Medium = 2,
    High = 3,
    Certain = 4,
}

impl MatchConfidence {
    pub fn as_str(&self) -> &'static str {
        match self {
            MatchConfidence::NotApplicable => "Not Applicable",
            MatchConfidence::Low => "Low",
            MatchConfidence::Medium => "Medium",
            MatchConfidence::High => "High",
            MatchConfidence::Certain => "Certain",
        }
    }
}

#[derive(Debug, Clone, EnumDiscriminants)]
#[strum_discriminants(derive(IntoStaticStr))]
pub enum Pattern<'a> {
    /// Match any of the listed patterns
    AnyOf(Vec<Pattern<'a>>),

    /// Must match all of the listed patterns
    AllOf(Vec<Pattern<'a>>),

    /// Inverse of pattern
    Not(Box<Pattern<'a>>),

    /// Whether or not a specific port is open on the host
    Port(PortBase),

    /// Whether or not an endpoint provided a specific response
    /// PortBase
    /// path: &str - ie "/", "/admin", etc
    /// body response: &str - String to match on in response
    /// status_code: optional, defaults to 199..400 (any ok or redirect)
    Endpoint(PortBase, &'a str, &'a str, Option<Range<u16>>),

    /// Whether or not reseponse headers from the host
    /// PortBase: If provided, check headers on a response from the specific port. Otherwise, use any port.
    /// header: &str - Header name
    /// value: &str - string to match on in value
    /// status_code: optional, defaults to 200..300 (any ok or redirect)
    Header(Option<PortBase>, &'a str, &'a str, Option<Range<u16>>),

    /// Whether the subnet that the host was found on matches a subnet type
    SubnetIsType(SubnetType),

    /// Whether the host IP is found in the daemon's routing table. WARNING: Using this will automatically classify the service as a Layer3 service, and the service will only be able to bind to interfaces (ports and port bindings will be ignored)
    IsGateway,

    /// Whether the vendor derived from the mac address (https://gist.github.com/aallan/b4bb86db86079509e6159810ae9bd3e4) matches the provided str
    MacVendor(&'static str),

    /// Custom evaluation of discovery match params
    /// fn - constraint function
    /// &'a str - match reason (describe what it means if function evaluates true)
    /// &'a str - no match reason (describe what it means if function evaluates false)
    /// MatchConfdence - confidence level that match uniquely identifies service
    Custom(
        fn(&DiscoverySessionServiceMatchParams) -> bool,
        &'a str,
        &'a str,
        MatchConfidence,
    ),

    /// Whether the host is a docker container
    DockerContainer,

    /// No match pattern (only added manually or by the system)
    None,
}

// https://gist.github.com/aallan/b4bb86db86079509e6159810ae9bd3e4
pub struct Vendor;
impl Vendor {
    pub const PHILIPS: &'static str = "Philips Lighting BV";
    pub const HP: &'static str = "HP Inc.";
    pub const EERO: &'static str = "eero Inc";
    pub const TPLINK: &'static str = "TP-LINK TECHNOLOGIES CO.,LTD";
    pub const UBIQUITI: &'static str = "Ubiquiti Networks Inc";
    pub const GOOGLE: &'static str = "Google, Inc.";
    pub const NEST: &'static str = "Nest Labs Inc.";
    pub const AMAZON: &'static str = "Amazon Technologies Inc.";
    pub const SONOS: &'static str = "Sonos, Inc.";
    pub const ECOBEE: &'static str = "ecobee inc";
    pub const ROKU: &'static str = "Roku, Inc";
}

impl Display for Pattern<'_> {
    fn fmt(&self, f: &mut std::fmt::Formatter<'_>) -> std::fmt::Result {
        match self {
            Pattern::AnyOf(patterns) => {
                let pattern_strings = patterns.iter().map(|p| p.to_string()).join(", ");
                write!(f, "Any of: ({})", pattern_strings)
            }
            Pattern::AllOf(patterns) => {
                let pattern_strings = patterns.iter().map(|p| p.to_string()).join(", ");
                write!(f, "All of: ({})", pattern_strings)
            }
            Pattern::Not(pattern) => write!(f, "Not ({})", pattern),
            Pattern::Port(port_base) => write!(f, "{} is open", port_base),
            Pattern::Endpoint(port_base, path, match_string, range) => {
                if let Some(range) = range {
                    write!(
                        f,
                        "Endpoint response status is between {} and {}, and response body from <ip>:{}{} contains {}",
                        range.start,
                        range.end,
                        port_base.number(),
                        path,
                        match_string
                    )
                } else {
                    write!(
                        f,
                        "Endpoint response body from <ip>:{}{} contains {}",
                        port_base.number(),
                        path,
                        match_string
                    )
                }
            }
            Pattern::Header(port_base, header, value, range) => {
                let ip_str = if let Some(port_base) = port_base {
                    format!("<ip>:{}", port_base.number())
                } else {
                    "<ip>".to_string()
                };
                if let Some(range) = range {
                    write!(
                        f,
                        "Endpoint response status is between {} and {}, and response from {} has header {} with value {}",
                        range.start, range.end, ip_str, header, value
                    )
                } else {
                    write!(
                        f,
                        "Endpoint response from {} has header {} with value {}",
                        ip_str, header, value
                    )
                }
            }
            Pattern::SubnetIsType(subnet_type) => write!(f, "Subnet is type {:?}", subnet_type),
            Pattern::IsGateway => write!(
                f,
                "Host IP is a gateway in daemon's routing tables, or ends in .1 or .254."
            ),
            Pattern::MacVendor(vendor) => write!(f, "MAC Address belongs to {}", vendor),
            Pattern::Custom(_, _, _, _) => write!(f, "A custom match pattern evaluated at runtime"),
            Pattern::DockerContainer => write!(f, "Service is running in a docker container"),
            Pattern::None => write!(f, "No match pattern provided"),
        }
    }
}

impl Pattern<'_> {
    pub fn matches(
        &self,
        params: &DiscoverySessionServiceMatchParams,
    ) -> Result<MatchResult, Error> {
        // Return ports + endpoint that matched, if any

        let DiscoverySessionServiceMatchParams {
            gateway_ips,
            baseline_params,
            service_params,
            daemon_id,
            ..
        } = params;

        let ServiceMatchBaselineParams {
            subnet,
            interface,
            endpoint_responses,
            virtualization,
            ..
        } = baseline_params;

        let ServiceMatchServiceParams {
            unbound_ports,
            service_definition,
            ..
        } = service_params;

        match self {
            Pattern::Port(port_base) => {
                if let Some(matched_port) = unbound_ports.iter().find(|p| **p == *port_base) {
                    let mut all_other_services_ports: Vec<PortBase> =
                        ServiceDefinitionRegistry::all_service_definitions()
                            .iter()
                            .filter(|s| s.id() != service_definition.id())
                            .flat_map(|s| s.discovery_pattern().ports())
                            .collect();

                    all_other_services_ports.sort_by_key(|p| (p.number(), p.protocol()));
                    all_other_services_ports.dedup();

                    let is_unique_to_service =
                        port_base.is_custom() && !all_other_services_ports.contains(port_base);

                    let (reason, confidence) = if port_base.is_custom() && is_unique_to_service {
                        (
                            format!(
                                "Port {} is open and is not used in other service match patterns",
                                port_base,
                            ),
                            MatchConfidence::Medium,
                        )
                    } else {
                        (
                            format!(
                                "Port {} is open but is used in other service match patterns",
                                port_base
                            ),
                            MatchConfidence::Low,
                        )
                    };

                    Ok(MatchResult {
                        ports: vec![Port::new(*matched_port)],
                        endpoint: None,
                        mac_vendor: None,
                        details: MatchDetails {
                            reason: MatchReason::Reason(reason),
                            confidence,
                        },
                    })
                } else {
                    Err(anyhow!("Port {} is not open", port_base))
                }
            }

            Pattern::Header(
                port_base,
                expected_header,
                expected_value,
                expected_status_code_range,
            ) => {
                let match_result = endpoint_responses
                    .iter()
                    .filter(|actual| {
                        let is_same_endpoint = port_base
                            .map(|p| actual.endpoint.port_base == p)
                            .unwrap_or(true);

                        let expected_range =
                            expected_status_code_range.as_ref().unwrap_or(&(200..400));
                        let status_code_in_range = expected_range.contains(&actual.status);

                        let headers_contain_value = actual.headers.iter().any(|(header, value)| {
                            header.to_lowercase() == expected_header.to_lowercase()
                                && value
                                    .to_lowercase()
                                    .contains(&expected_value.to_lowercase())
                        });

                        is_same_endpoint && status_code_in_range && headers_contain_value
                    })
                    .map(|actual| {
                        let mut match_reason = Vec::new();

                        match_reason.push(format!(
                            "header {} contained \"{}\"",
                            expected_header, expected_value
                        ));

                        if let Some(expected_status_code_range) = expected_status_code_range {
                            // Only add this as a reason if expected status code range is anything other than successful
                            match_reason.push(format!(
                                "status code {} was in range {:?}",
                                actual.status, expected_status_code_range
                            ));
                        }

                        if let Some(port_base) = port_base {
                            (
                                actual,
                                format!(
                                    "Response from {} {}",
                                    port_base.number(),
                                    match_reason.join(" and ")
                                ),
                            )
                        } else {
                            (actual, format!("Response {}", match_reason.join(" and ")))
                        }
                    })
                    .next();

                match match_result {
                    Some((response, reason)) => Ok(MatchResult {
                        ports: vec![Port::new(response.endpoint.port_base)],
                        endpoint: Some(response.endpoint.clone()),
                        mac_vendor: None,
                        details: MatchDetails {
                            reason: MatchReason::Reason(reason),
                            confidence: MatchConfidence::High,
                        },
                    }),
                    None => Err(anyhow!(
                        "Could not find an header response on port {}",
                        port_base.unwrap_or_default().number()
                    )),
                }
            }

            Pattern::Endpoint(
                port_base,
                path,
                expected_body_match_string,
                expected_status_code_range,
            ) => {
                let endpoint = Endpoint::for_pattern(*port_base, path);

                let match_result = endpoint_responses
                    .iter()
                    .filter(|actual| {
                        let is_same_endpoint = actual.endpoint.protocol == endpoint.protocol
                        // Compare number + protocol instead of port_base and port_base 
                        // because ports are dynamically recreated during discovery 
                        // and named enums like Http9000 won't match new_tcp(9000)
                            && actual.endpoint.port_base.number() == endpoint.port_base.number()
                            && actual.endpoint.port_base.protocol() == endpoint.port_base.protocol()
                            && actual.endpoint.path == endpoint.path;

                        let expected_range =
                            expected_status_code_range.as_ref().unwrap_or(&(200..400));
                        let status_code_in_range = expected_range.contains(&actual.status);

                        let body_contains_match_string = actual
                            .body
                            .to_lowercase()
                            .contains(&expected_body_match_string.to_lowercase());

                        is_same_endpoint && status_code_in_range && body_contains_match_string
                    })
                    .map(|actual| {
                        let mut match_reason = Vec::new();

                        match_reason.push(format!(
                            "contained \"{}\" in body",
                            expected_body_match_string
                        ));

                        if let Some(expected_status_code_range) = expected_status_code_range {
                            // Only add this as a reson if expected status code range is anything other than successful
                            match_reason.push(format!(
                                "status code was {} was in range {:?}",
                                actual.status, expected_status_code_range
                            ));
                        }

                        (
                            actual,
                            format!(
                                "Response for {}:{}{} {}",
                                interface.base.ip_address,
                                port_base.number(),
                                path,
                                match_reason.join(" and ")
                            ),
                        )
                    })
                    .next();

                match match_result {
                    Some((response, reason)) => Ok(MatchResult {
                        ports: vec![Port::new(response.endpoint.port_base)],
                        endpoint: Some(response.endpoint.clone()),
                        mac_vendor: None,
                        details: MatchDetails {
                            reason: MatchReason::Reason(reason),
                            confidence: MatchConfidence::High,
                        },
                    }),
                    None => Err(anyhow!(
                        "Could not find an endpoint response containing {}",
                        expected_body_match_string
                    )),
                }
            }

            Pattern::MacVendor(vendor_string) => {
                if let Some(mac) = interface.base.mac_address {
                    let Ok(oui_db) = Oui::default() else {
                        return Err(anyhow!("Could not load Oui database"));
                    };
                    let Ok(Some(entry)) = Oui::lookup_by_mac(&oui_db, &mac.to_string()) else {
                        return Err(anyhow!(
                            "Could find vendor for mac address {} in Oui database",
                            mac
                        ));
                    };

                    let normalize = |s: &str| -> String {
                        s.trim()
                            .to_lowercase()
                            .chars()
                            .filter(|c| c.is_alphanumeric())
                            .collect()
                    };

                    let vendor_string = normalize(vendor_string);
                    let entry_string = normalize(&entry.company_name);

                    if vendor_string == entry_string {
                        Ok(MatchResult {
                            ports: vec![],
                            endpoint: None,
                            mac_vendor: Some(entry.company_name.clone()),
                            details: MatchDetails {
                                reason: MatchReason::Reason(format!(
                                    "Mac address is from vendor {}",
                                    entry.company_name
                                )),
                                confidence: MatchConfidence::Medium,
                            },
                        })
                    } else {
                        Err(anyhow!("Mac address is not from vendor {}", vendor_string))
                    }
                } else {
                    Err(anyhow!(
                        "Interface {} does not have a mac address",
                        interface.base.ip_address
                    ))
                }
            }

            Pattern::Not(pattern) => match pattern.matches(params) {
                Ok(result) => Err(anyhow!("{}", result.details.reason)),
                Err(e) => Ok(MatchResult {
                    ports: vec![],
                    endpoint: None,
                    mac_vendor: None,
                    details: MatchDetails {
                        reason: MatchReason::Reason(format!("{}", e)),
                        confidence: MatchConfidence::Low,
                    },
                }),
            },

            Pattern::AnyOf(patterns) => {
                let mut ports = Vec::new();
                let mut endpoint = None;
                let mut mac_vendor = None;
                let mut any_matched = false;
                let mut confidence = MatchConfidence::Low;
                let mut reasons = Vec::new();
                let mut no_match_errors = String::new();
                patterns.iter().for_each(|p| match p.matches(params) {
                    Ok(result) => {
                        any_matched = true;
                        ports.extend(result.ports);
                        reasons.push(result.details.reason);

                        if result.endpoint.is_some() && endpoint.is_none() {
                            endpoint = result.endpoint;
                        }

                        if result.mac_vendor.is_some() && mac_vendor.is_none() {
                            mac_vendor = result.mac_vendor;
                        }

                        if result.details.confidence > confidence {
                            confidence = result.details.confidence;
                        }
                    }
                    Err(e) => {
                        no_match_errors = no_match_errors.clone() + ", " + &e.to_string();
                    }
                });

                if any_matched {
                    Ok(MatchResult {
                        ports,
                        endpoint: None,
                        mac_vendor: None,
                        details: MatchDetails {
                            reason: MatchReason::Container("Any of".to_string(), reasons),
                            confidence,
                        },
                    })
                } else {
                    Err(anyhow!(no_match_errors))
                }
            }

            Pattern::AllOf(patterns) => {
                let mut all_matched = true;
                let mut ports = Vec::new();
                let mut endpoint = None;
                let mut mac_vendor = None;
                let mut matched_confidences = Vec::new();
                let mut reasons = Vec::new();
                let mut no_match_errors = String::new();
                patterns.iter().for_each(|p| match p.matches(params) {
                    Ok(result) => {
                        ports.extend(result.ports);
                        reasons.push(result.details.reason);
                        matched_confidences.push(result.details.confidence);

                        if result.endpoint.is_some() && endpoint.is_none() {
                            endpoint = result.endpoint;
                        }

                        if result.mac_vendor.is_some() && mac_vendor.is_none() {
                            mac_vendor = result.mac_vendor;
                        }
                    }
                    Err(e) => {
                        all_matched = false;
                        no_match_errors = no_match_errors.clone() + ", " + &e.to_string();
                    }
                });

                if all_matched {
                    matched_confidences.sort();

                    let max_confidence =
                        matched_confidences.last().unwrap_or(&MatchConfidence::Low);

                    // Boost confidence if multiple lower-confidence patterns are matched
                    let confidence = if matches!(
                        max_confidence,
                        MatchConfidence::Low | MatchConfidence::Medium
                    ) && matched_confidences.len() > 3
                    {
                        match max_confidence {
                            MatchConfidence::Low => MatchConfidence::Medium,
                            MatchConfidence::Medium => MatchConfidence::High,
                            _ => *max_confidence,
                        }
                    } else {
                        *max_confidence
                    };

                    Ok(MatchResult {
                        ports,
                        endpoint: None,
                        mac_vendor: None,
                        details: MatchDetails {
                            reason: MatchReason::Container("All of".to_string(), reasons),
                            confidence,
                        },
                    })
                } else {
                    Err(anyhow!(no_match_errors))
                }
            }

            Pattern::IsGateway => {
                let gateway_ips_in_subnet: Vec<_> = gateway_ips
                    .iter()
                    .filter(|g| subnet.base.cidr.contains(g))
                    .collect();

                let count_gateways_in_subnet = gateway_ips_in_subnet.len();
                let host_ip_in_routing_table =
                    gateway_ips_in_subnet.contains(&&interface.base.ip_address);

                let last_octet_1_or_254 = match interface.base.ip_address {
                    IpAddr::V4(ipv4) => {
                        let octets = ipv4.octets();
                        octets[3] == 1 || octets[3] == 254
                    }
                    IpAddr::V6(ipv6) => {
                        let segments = ipv6.segments();
                        segments[7] == 1 || segments[7] == 254
                    }
                };

                let mut reason = String::new();

                let is_gateway = if host_ip_in_routing_table {
                    reason = format!(
                        "Host IP address is in routing table of daemon {}",
                        daemon_id
                    );
                    true
                } else if last_octet_1_or_254 && count_gateways_in_subnet == 0 {
                    // Likely a gateway if common IP and no other gateways found
                    reason = format!(
                        "No other gateways in subnet {} and IP address ends in 1 or 254",
                        subnet.base.cidr
                    );
                    true
                } else {
                    false
                };

                if is_gateway {
                    Ok(MatchResult {
                        ports: vec![],
                        endpoint: None,
                        mac_vendor: None,
                        details: MatchDetails {
                            reason: MatchReason::Reason(reason),
                            confidence: MatchConfidence::High,
                        },
                    })
                } else {
                    Err(anyhow!(
                        "IP address is not in routing table, and does not end in 1 or 254 with no other gateways identified in subnet"
                    ))
                }
            }

            Pattern::SubnetIsType(subnet_type) => {
                if &subnet.base.subnet_type == subnet_type {
                    Ok(MatchResult {
                        ports: vec![],
                        endpoint: None,
                        mac_vendor: None,
                        details: MatchDetails {
                            reason: MatchReason::Reason(format!(
                                "Subnet {} is type {}",
                                subnet.base.cidr,
                                subnet_type.name()
                            )),
                            confidence: MatchConfidence::Low,
                        },
                    })
                } else {
                    Err(anyhow!(
                        "Subnet {} is not type {}",
                        subnet.base.cidr,
                        subnet_type.name()
                    ))
                }
            }

            Pattern::Custom(constraint_function, reason, no_match_reason, confidence) => {
                if constraint_function(params) {
                    Ok(MatchResult {
                        ports: vec![],
                        endpoint: None,
                        mac_vendor: None,
                        details: MatchDetails {
                            reason: MatchReason::Reason(reason.to_string()),
                            confidence: *confidence,
                        },
                    })
                } else {
                    let no_match_reason = no_match_reason.to_string();
                    Err(anyhow!(no_match_reason))
                }
            }

            Pattern::DockerContainer => match virtualization {
                Some(ServiceVirtualization::Docker(..)) => Ok(MatchResult {
                    ports: vec![],
                    endpoint: None,
                    mac_vendor: None,
                    details: MatchDetails {
                        reason: MatchReason::Reason(
                            "Service is running in docker container".to_string(),
                        ),
                        confidence: MatchConfidence::Low,
                    },
                }),
                _ => Err(anyhow!("Service is not running in a docker container")),
            },

            Pattern::None => Err(anyhow!("No match pattern provided")),
        }
    }

    /// Get all ports which need to be scanned for a given service's match pattern
    /// This skips ports from endpoints/headers because we don't want to scan a port if it's just being used in an endpoint (unnecessary network request)
    /// There's logic to add any endpoint-specific ports into scanning in scan_ports_and_endpoints and the docker discovery equivalent
    pub fn ports(&self) -> Vec<PortBase> {
        match self {
            Pattern::Port(port) => vec![*port],
            Pattern::AnyOf(patterns) | Pattern::AllOf(patterns) => {
                patterns.iter().flat_map(|p| p.ports().to_vec()).collect()
            }
            _ => vec![],
        }
    }

    /// Get all endpoints which need to be scanned for a given service's match pattern
    pub fn endpoints(&self) -> Vec<Endpoint> {
        match self {
            Pattern::Endpoint(port_base, path, .., None) => {
                vec![Endpoint::for_pattern(*port_base, path)]
            }
            Pattern::Header(port_base_opt, ..) => {
                // If a specific port is specified, create an endpoint for it
                // If no port is specified, we need at least one endpoint to exist
                // The actual endpoint will be provided by other patterns (Endpoint patterns)
                // or we'll use a default HTTP endpoint on port 80
                if let Some(port_base) = port_base_opt {
                    vec![Endpoint::for_pattern(*port_base, "/")]
                } else {
                    // Port-agnostic header check - needs at least one endpoint
                    // Return a default HTTP endpoint to ensure something gets scanned
                    vec![Endpoint::for_pattern(PortBase::Http, "/")]
                }
            }
            Pattern::AnyOf(patterns) | Pattern::AllOf(patterns) => patterns
                .iter()
                .flat_map(|p| p.endpoints().to_vec())
                .collect(),
            _ => vec![],
        }
    }

    /// Whether service uses IsGateway as a positive match signal -> service is_gateway = trues
    pub fn contains_gateway_ip_pattern(&self) -> bool {
        match self {
            Pattern::IsGateway => true,
            Pattern::AllOf(patterns) | Pattern::AnyOf(patterns) => {
                patterns.iter().any(|p| p.contains_gateway_ip_pattern())
            }
            _ => false,
        }
    }
}

#[cfg(test)]
mod tests {
    use std::collections::HashMap;
    use std::net::IpAddr;

    use crate::server::discovery::r#impl::types::{DiscoveryType, HostNamingFallback};
    use crate::server::services::r#impl::base::Service;
    use crate::server::services::r#impl::virtualization::ServiceVirtualization;
<<<<<<< HEAD
    use crate::tests::{network, organization};
    use serial_test::serial;
=======
    use crate::tests::{network, user};
>>>>>>> b264eacc
    use uuid::Uuid;

    use crate::{
        server::{
            hosts::r#impl::{interfaces::Interface, ports::PortBase},
            services::{
                definitions::ServiceDefinitionRegistry,
                r#impl::{
                    base::{
                        DiscoverySessionServiceMatchParams, ServiceMatchBaselineParams,
                        ServiceMatchServiceParams,
                    },
                    definitions::ServiceDefinition,
                    endpoints::{Endpoint, EndpointResponse},
                    patterns::Pattern,
                },
            },
            subnets::r#impl::base::Subnet,
        },
        tests::{interface, subnet},
    };

    struct TestContext {
        subnet: Subnet,
        interface: Interface,
        pi: Box<dyn ServiceDefinition>,
        host_id: Uuid,
        daemon_id: Uuid,
        network_id: Uuid,
        discovery_type: DiscoveryType,
        gateway_ips: Vec<IpAddr>,
        endpoint_responses: Vec<EndpointResponse>,
        virtualization: Option<ServiceVirtualization>,
        matched_services: Vec<Service>,
    }

    impl TestContext {
        fn new() -> Self {
            let organization = organization();
            let network = network(&organization.id);
            let subnet = subnet(&network.id);
            let interface = interface(&subnet.id);
            let pi = ServiceDefinitionRegistry::find_by_id("Pi-Hole")
                .expect("Pi-hole service not found");

            let endpoint_responses = vec![EndpointResponse {
                endpoint: Endpoint::http(Some(interface.base.ip_address), "/admin"),
                body: "Pi-hole".to_string(),
                headers: HashMap::new(),
                status: 200,
            }];

            Self {
                subnet,
                interface,
                pi,
                host_id: Uuid::new_v4(),
                network_id: Uuid::new_v4(),
                daemon_id: Uuid::new_v4(),
                discovery_type: DiscoveryType::Network {
                    subnet_ids: None,
                    host_naming_fallback: HostNamingFallback::BestService,
                },
                gateway_ips: vec![],
                endpoint_responses,
                virtualization: None,
                matched_services: vec![],
            }
        }

        fn create_params_with_ports<'a>(
            &'a self,
            baseline_params: &'a ServiceMatchBaselineParams<'a>,
            unbound_ports: &'a Vec<PortBase>,
        ) -> DiscoverySessionServiceMatchParams<'a> {
            DiscoverySessionServiceMatchParams {
                host_id: &self.host_id,
                gateway_ips: &self.gateway_ips,
                daemon_id: &self.daemon_id,
                network_id: &self.network_id,
                discovery_type: &self.discovery_type,
                baseline_params,
                service_params: ServiceMatchServiceParams {
                    service_definition: self.pi.clone(),
                    matched_services: &self.matched_services,
                    unbound_ports,
                },
            }
        }

        fn create_baseline_params<'a>(
            &'a self,
            all_ports: &'a Vec<PortBase>,
        ) -> ServiceMatchBaselineParams<'a> {
            ServiceMatchBaselineParams {
                subnet: &self.subnet,
                interface: &self.interface,
                all_ports,
                endpoint_responses: &self.endpoint_responses,
                virtualization: &self.virtualization,
            }
        }
    }

    #[test]
    fn test_pattern_port_matching() {
        let ctx = TestContext::new();

        let ports = vec![PortBase::DnsUdp, PortBase::DnsTcp];
        let baseline = ctx.create_baseline_params(&ports);
        let params = ctx.create_params_with_ports(&baseline, &ports);
        let pattern = ctx.pi.discovery_pattern();
        let result = pattern.matches(&params);

        assert!(
            result.is_ok(),
            "Pi-hole pattern should match port 53 and endpoint"
        );

        // Test with wrong port - should not match
        let ports = vec![PortBase::new_tcp(80)];
        let baseline = ctx.create_baseline_params(&ports);
        let params = ctx.create_params_with_ports(&baseline, &ports);
        let pattern = ctx.pi.discovery_pattern();
        let result = pattern.matches(&params);

        assert!(result.is_err(), "Pi-hole pattern should not match port 80");
    }

    #[test]
    fn test_pattern_and_logic() {
        let ctx = TestContext::new();

        let pattern = Pattern::AllOf(vec![
            Pattern::Port(PortBase::new_tcp(80)),
            Pattern::Port(PortBase::new_tcp(443)),
        ]);

        let ports = vec![PortBase::new_tcp(80), PortBase::new_tcp(443)];
        let baseline = ctx.create_baseline_params(&ports);
        let params = ctx.create_params_with_ports(&baseline, &ports);
        let result = pattern.matches(&params);

        assert!(
            result.is_ok(),
            "AND pattern should match when both conditions met"
        );

        // Test with only one port - should not match
        let ports = vec![PortBase::new_tcp(80)];
        let baseline = ctx.create_baseline_params(&ports);
        let params = ctx.create_params_with_ports(&baseline, &ports);
        let result = pattern.matches(&params);

        assert!(
            result.is_err(),
            "AND pattern should not match when only one condition met"
        );

        // Test with neither port - should not match
        let ports = vec![PortBase::new_tcp(22)];
        let baseline = ctx.create_baseline_params(&ports);
        let params = ctx.create_params_with_ports(&baseline, &ports);
        let result = pattern.matches(&params);

        assert!(
            result.is_err(),
            "AND pattern should not match when no conditions met"
        );
    }

    #[test]
    fn test_pattern_or_logic() {
        let ctx = TestContext::new();

        // Create OR pattern for database ports (MySQL or PostgreSQL)
        let pattern = Pattern::AnyOf(vec![
            Pattern::Port(PortBase::new_tcp(3306)), // MySQL
            Pattern::Port(PortBase::new_tcp(5432)), // PostgreSQL
        ]);

        let ports = vec![PortBase::new_tcp(3306)];
        let baseline = ctx.create_baseline_params(&ports);
        let params = ctx.create_params_with_ports(&baseline, &ports);
        let result = pattern.matches(&params);
        assert!(result.is_ok(), "OR pattern should match MySQL port");

        // Test with PostgreSQL port - should match
        let ports = vec![PortBase::new_tcp(5432)];
        let baseline = ctx.create_baseline_params(&ports);
        let params = ctx.create_params_with_ports(&baseline, &ports);
        let result = pattern.matches(&params);
        assert!(result.is_ok(), "OR pattern should match PostgreSQL port");

        // Test with both ports - should match
        let ports = vec![PortBase::new_tcp(3306), PortBase::new_tcp(5432)];
        let baseline = ctx.create_baseline_params(&ports);
        let params = ctx.create_params_with_ports(&baseline, &ports);
        let result = pattern.matches(&params);
        assert!(result.is_ok(), "OR pattern should match with both ports");

        // Test with neither port - should not match
        let ports = vec![PortBase::new_tcp(22)];
        let baseline = ctx.create_baseline_params(&ports);
        let params = ctx.create_params_with_ports(&baseline, &ports);
        let result = pattern.matches(&params);
        assert!(
            result.is_err(),
            "OR pattern should not match when no conditions met"
        );
    }
}<|MERGE_RESOLUTION|>--- conflicted
+++ resolved
@@ -798,12 +798,7 @@
     use crate::server::discovery::r#impl::types::{DiscoveryType, HostNamingFallback};
     use crate::server::services::r#impl::base::Service;
     use crate::server::services::r#impl::virtualization::ServiceVirtualization;
-<<<<<<< HEAD
     use crate::tests::{network, organization};
-    use serial_test::serial;
-=======
-    use crate::tests::{network, user};
->>>>>>> b264eacc
     use uuid::Uuid;
 
     use crate::{
