--- conflicted
+++ resolved
@@ -19,11 +19,7 @@
     }
 
     fn discovery_pattern(&self) -> Pattern<'_> {
-<<<<<<< HEAD
-        Pattern::Endpoint(PortBase::Http, "/", "nextcloud gmbh", None)
-=======
-        Pattern::Endpoint(PortBase::Http, "/login", "nextcloud")
->>>>>>> 3aeb3101
+        Pattern::Endpoint(PortBase::Http, "/login", "nextcloud", None)
     }
 
     fn logo_url(&self) -> &'static str {
