use crate::server::shared::storage::{
    filter::EntityFilter,
    traits::{SqlValue, StorableEntity, Storage},
};
use async_trait::async_trait;
use chrono::Utc;
use sqlx::{PgPool, Postgres, postgres::PgArguments};
use std::{fmt::Display, marker::PhantomData};
use uuid::Uuid;

pub struct GenericPostgresStorage<T: StorableEntity> {
    pool: PgPool,
    _phantom: PhantomData<T>,
}

impl<T: StorableEntity> GenericPostgresStorage<T>
where
    T: Display,
{
    pub fn new(pool: PgPool) -> Self {
        Self {
            pool,
            _phantom: PhantomData,
        }
    }

    /// Generate INSERT query dynamically
    fn build_insert_query(columns: &[&str]) -> String {
        let placeholders: Vec<String> = (1..=columns.len()).map(|i| format!("${}", i)).collect();

        format!(
            "INSERT INTO {} ({}) VALUES ({})",
            T::table_name(),
            columns.join(", "),
            placeholders.join(", ")
        )
    }

    /// Generate UPDATE query dynamically
    fn build_update_query(columns: &[&str]) -> String {
        let set_clauses: Vec<String> = columns
            .iter()
            .enumerate()
            .skip(1) // Skip 'id' column
            .map(|(i, col)| format!("{} = ${}", col, i + 1))
            .collect();

        format!(
            "UPDATE {} SET {} WHERE id = $1",
            T::table_name(),
            set_clauses.join(", ")
        )
    }

    /// Bind SqlValue to query
    fn bind_value<'q>(
        query: sqlx::query::Query<'q, Postgres, PgArguments>,
        value: &'q SqlValue,
    ) -> Result<sqlx::query::Query<'q, Postgres, PgArguments>, anyhow::Error> {
        let value = match value {
            SqlValue::Uuid(v) => query.bind(v),
            SqlValue::OptionalUuid(v) => query.bind(v),
            SqlValue::String(v) => query.bind(v),
            SqlValue::U16(v) => query.bind(Into::<i32>::into(*v)),
            SqlValue::I32(v) => query.bind(v),
            SqlValue::Bool(v) => query.bind(v),
            SqlValue::Json(v) => query.bind(v),
            SqlValue::Timestamp(v) => query.bind(v),
            SqlValue::OptionTimestamp(v) => query.bind(v),
            SqlValue::UuidArray(v) => query.bind(serde_json::to_value(v)?),
            SqlValue::OptionalString(v) => query.bind(v),
            SqlValue::EntitySource(v) => query.bind(serde_json::to_value(v)?),
            SqlValue::IpCidr(v) => query.bind(serde_json::to_string(v)?),
            SqlValue::SubnetType(v) => query.bind(serde_json::to_value(v)?),
            SqlValue::GroupType(v) => query.bind(serde_json::to_value(v)?),
            SqlValue::Bindings(v) => query.bind(serde_json::to_value(v)?),
            SqlValue::ServiceDefinition(v) => query.bind(serde_json::to_string(v)?),
            SqlValue::OptionalServiceVirtualization(v) => query.bind(serde_json::to_value(v)?),
            SqlValue::HostTarget(v) => query.bind(serde_json::to_value(v)?),
            SqlValue::Interfaces(v) => query.bind(serde_json::to_value(v)?),
            SqlValue::Ports(v) => query.bind(serde_json::to_value(v)?),
            SqlValue::OptionalHostVirtualization(v) => query.bind(serde_json::to_value(v)?),
            SqlValue::DaemonCapabilities(v) => query.bind(serde_json::to_value(v)?),
            SqlValue::IpAddr(v) => query.bind(serde_json::to_string(v)?),
            SqlValue::RunType(v) => query.bind(serde_json::to_value(v)?),
            SqlValue::DiscoveryType(v) => query.bind(serde_json::to_value(v)?),
            SqlValue::Email(v) => query.bind(v.as_str()),
<<<<<<< HEAD
            SqlValue::UserOrgPermissions(v) => query.bind(serde_json::to_string(v)?),
            SqlValue::OptionBillingPlan(v) => query.bind(serde_json::to_value(v)?),
            SqlValue::OptionBillingPlanStatus(v) => query.bind(serde_json::to_string(v)?),
=======
            SqlValue::EdgeStyle(v) => query.bind(v.to_string()),
>>>>>>> b264eacc
        };

        Ok(value)
    }
}

#[async_trait]
impl<T: StorableEntity> Storage<T> for GenericPostgresStorage<T>
where
    T: Display,
{
    async fn create(&self, entity: &T) -> Result<T, anyhow::Error> {
        let (columns, values) = entity.to_params()?;
        let query_str = Self::build_insert_query(&columns);

        let mut query = sqlx::query(&query_str);
        for value in &values {
            query = Self::bind_value(query, value)?;
        }

        query.execute(&self.pool).await?;
        tracing::info!("Created {}: {}", T::table_name(), entity);
        Ok(entity.clone())
    }

    async fn get_by_id(&self, id: &Uuid) -> Result<Option<T>, anyhow::Error> {
        let id_filter = EntityFilter::unfiltered().entity_id(id);
        self.get_one(id_filter).await
    }

    async fn get_one(&self, filter: EntityFilter) -> Result<Option<T>, anyhow::Error> {
        let query_str = format!(
            "SELECT * FROM {} {}",
            T::table_name(),
            filter.to_where_clause()
        );

        let mut query = sqlx::query(&query_str);

        for value in filter.values() {
            query = Self::bind_value(query, value)?;
        }

        let row = query.fetch_optional(&self.pool).await?;

        let result = row.map(|r| T::from_row(&r)).transpose()?;

        Ok(result)
    }

    async fn get_all(&self, filter: EntityFilter) -> Result<Vec<T>, anyhow::Error> {
        let query_str = format!(
            "SELECT * FROM {} {} ORDER BY created_at ASC",
            T::table_name(),
            filter.to_where_clause()
        );

        let mut query = sqlx::query(&query_str);
        for value in filter.values() {
            query = Self::bind_value(query, value)?;
        }

        let rows = query.fetch_all(&self.pool).await?;
        rows.into_iter().map(|r| T::from_row(&r)).collect()
    }

    async fn update(&self, entity: &mut T) -> Result<T, anyhow::Error> {
        entity.set_updated_at(Utc::now());

        let (columns, values) = entity.to_params()?;
        let query_str = Self::build_update_query(&columns);

        let mut query = sqlx::query(&query_str);
        for value in &values {
            query = Self::bind_value(query, value)?;
        }

        tracing::info!("Updated {}", entity);

        query.execute(&self.pool).await?;
        Ok(entity.clone())
    }

    async fn delete(&self, id: &Uuid) -> Result<(), anyhow::Error> {
        let query_str = format!("DELETE FROM {} WHERE id = $1", T::table_name());

        sqlx::query(&query_str).bind(id).execute(&self.pool).await?;

        tracing::info!("Deleted {} with id: {}", T::table_name(), id);

        Ok(())
    }
}<|MERGE_RESOLUTION|>--- conflicted
+++ resolved
@@ -85,13 +85,10 @@
             SqlValue::RunType(v) => query.bind(serde_json::to_value(v)?),
             SqlValue::DiscoveryType(v) => query.bind(serde_json::to_value(v)?),
             SqlValue::Email(v) => query.bind(v.as_str()),
-<<<<<<< HEAD
             SqlValue::UserOrgPermissions(v) => query.bind(serde_json::to_string(v)?),
             SqlValue::OptionBillingPlan(v) => query.bind(serde_json::to_value(v)?),
             SqlValue::OptionBillingPlanStatus(v) => query.bind(serde_json::to_string(v)?),
-=======
             SqlValue::EdgeStyle(v) => query.bind(v.to_string()),
->>>>>>> b264eacc
         };
 
         Ok(value)
