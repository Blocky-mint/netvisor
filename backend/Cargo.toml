[package]
name = "netvisor-server"
version = "0.4.3"
edition = "2024"
description = "NetVisor HTTP API server"

[[bin]]
name = "daemon"
path = "src/bin/daemon.rs"

[[bin]]
name = "server"
path = "src/bin/server.rs"

[lib]
name = "netvisor"
path = "src/lib.rs"

# Release profile optimizations for smaller, faster binaries
[profile.release]
opt-level = "z"     # Optimize for size
lto = true          # Link-time optimization  
codegen-units = 1   # Better optimization, slower compile
panic = "abort"     # Smaller binaries, no unwinding
strip = true        # Remove debug symbols

# Development profile for faster builds
[profile.dev]
opt-level = 0       # No optimization for faster builds
debug = true        # Keep debug symbols for debugging
lto = false         # No LTO for faster builds
incremental = true  # Enable incremental compilation

# Dependencies grouped by purpose for better maintainability
[dependencies]
# === Web Server Framework ===
axum = "0.8.6"
tower = "0.4.13" 
tower-http = { version = "0.5", features = ["fs", "cors", "trace"] }
tokio = { version = "1.0", features = ["rt-multi-thread", "macros", "net", "time", "fs", "signal", "process"] }

# === Database ===
sqlx = { version = "0.8.6", features = ["runtime-tokio-rustls", "postgres", "chrono", "uuid"] }

# === Serialization ===
serde = { version = "1.0", features = ["derive"] }
serde_json = "1.0"

# === Core Utilities ===
uuid = { version = "1.0", features = ["v4", "serde"] }
chrono = { version = "0.4", features = ["serde"] }
anyhow = "1.0"
thiserror = "1.0"

# === Networking ===
reqwest = { version = "0.12.24", default-features = false, features = ["json", "stream", "rustls-tls", "cookies"] }
trust-dns-resolver = { version = "0.23", default-features = false, features = ["tokio-runtime", "dns-over-rustls"] }
snmp2 = { version = "0.4.8", features = ["tokio"] }
pnet = "0.35.0"
cidr = { version = "0.3.1", features = ["serde"] }
if-addrs = "0.14.0"
dns-lookup = "3.0.0"

# === Network Protocol Support ===
rsntp = "4.0.0"
dhcproto = "0.13.0"

# === TLS and Security ===
rustls = "0.21"
webpki-roots = "0.25"
base64ct = "=1.6.0"

# === Configuration and Logging ===
config = "0.14"
tracing = "0.1"
tracing-subscriber = { version = "0.3", features = ["env-filter"] }
dotenv = "0.15"
figment = { version = "0.10", features = ["json", "env"] }

# === CLI ===
clap = { version = "4.0", features = ["derive"] }

# === File and MIME handling ===
mime_guess = "2.0"
async-fs = "2.1.3"

# === Async utilities ===
async-trait = "0.1"
futures = "0.3"
tokio-util = "0.7.16"

# === System Information ===
hostname = "0.4.1"
local-ip-address = "0.6.5"
mac_address = { version = "1.1.8", features = ["serde"] }
mac_oui = { version = "0.4.11", features = ["with-db"] }
directories-next = "2.0.0"

# === Data Structures and Algorithms ===
petgraph = { version = "0.8.2", features = ["serde-1"] }
itertools = "0.14.0"

# === Code Generation and Macros ===
strum = "0.27.2"
strum_macros = "0.27.2"
inventory = "0.3.21"

# === Utilities ===
fastrand = "2.3.0"
url = "2.5.7"
rand = "0.9.2"

# === Dynamic Types Support ===
dyn-clone = "1.0.20"
dyn-hash = "0.2.2"
dyn-eq = "0.1.3"
ipgen = "1.0.2"
validator = { version = "0.20", features = ["derive"] }
regex = "1.11.3"
tempfile = "3.23.0"
net-route = "0.4.6"
bollard = "0.19.4"
httparse = "1.10.1"
async-stream = "0.3.6"
serial_test = "3.2.0"
postgres = "0.19.12"
tower-sessions = "0.14.0"
tower-sessions-core = "0.14.0"
tower-sessions-memory-store = "0.14.0"
argon2 = "0.5.3"
password-hash = "0.5.0"
lazy_static = "1.5.0"
rand_core = "0.9.3"
axum-extra = {version = "0.10.3", features = ["cookie"]}
time = "0.3.44"
tower-sessions-sqlx-store = { version = "0.15", features = ["postgres"] }
secrecy = "0.10.3"
sha2 = "0.10.9"
hex = "0.4.3"
tokio-cron-scheduler = "0.15.1"
axum-macros = "0.5.0"
openidconnect = { version = "4.0.1", features = ["reqwest"] }
oauth2 = "5.0.0"
email_address = "0.2.9"
urlencoding = "2.1.3"
rlimit = "0.10.2"
libc = "0.2.177"
<<<<<<< HEAD
async-stripe = { version = "1.0.0-alpha.2", features = ["rustls-tls-native"] }
async-stripe-core = { version = "1.0.0-alpha.2", features = ["customer"] }
async-stripe-product = { version = "1.0.0-alpha.2", features = ["product", "price"] }
async-stripe-billing = { version = "1.0.0-alpha.2", features = ["plan", "subscription", "deserialize", "serialize", "billing_portal_session"] }
async-stripe-checkout = { version = "1.0.0-alpha.2", features = ["checkout_session"] }
async-stripe-types = { version = "1.0.0-alpha.2" }
async-stripe-webhook = { version = "1.0.0-alpha.2" }
moka = { version = "0.12.11", features = ["future"] }
nanoid = "0.4.0"
=======
serde_with = "3.15.1"
>>>>>>> b264eacc

# === Platform-specific Dependencies ===
[target.'cfg(target_os = "linux")'.dependencies]
procfs = { version = "0.16" }

[target.'cfg(target_family = "windows")'.dependencies]
windows = { version = "0.52", features = [
    "Win32_NetworkManagement_IpHelper",
    "Win32_Foundation"
]}

openssl = { version = "0.10.73", features = ["vendored"] }

[dev-dependencies]
reqwest = { version = "0.12", features = ["blocking"] }
walkdir = "2.5"
tar = "0.4"
testcontainers = "0.25.0"
top-english-words = "1.1.1"

[features]
generate-fixtures = []<|MERGE_RESOLUTION|>--- conflicted
+++ resolved
@@ -145,7 +145,6 @@
 urlencoding = "2.1.3"
 rlimit = "0.10.2"
 libc = "0.2.177"
-<<<<<<< HEAD
 async-stripe = { version = "1.0.0-alpha.2", features = ["rustls-tls-native"] }
 async-stripe-core = { version = "1.0.0-alpha.2", features = ["customer"] }
 async-stripe-product = { version = "1.0.0-alpha.2", features = ["product", "price"] }
@@ -155,9 +154,7 @@
 async-stripe-webhook = { version = "1.0.0-alpha.2" }
 moka = { version = "0.12.11", features = ["future"] }
 nanoid = "0.4.0"
-=======
 serde_with = "3.15.1"
->>>>>>> b264eacc
 
 # === Platform-specific Dependencies ===
 [target.'cfg(target_os = "linux")'.dependencies]
